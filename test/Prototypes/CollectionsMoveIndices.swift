--- conflicted
+++ resolved
@@ -442,15 +442,9 @@
   var unownedHandle: UnownedHandle { get }
 
   @warn_unused_result
-<<<<<<< HEAD
   func successor(of i: Index) -> Index
 
-  func formSuccessor(i: inout Index)
-=======
-  func next(_ i: Index) -> Index
-
-  func _nextInPlace(_ i: inout Index)
->>>>>>> 510f29ab
+  func formSuccessor(_ i: inout Index)
 
   func _failEarlyRangeCheck(_ index: Index, bounds: MyRange<Index>)
 
@@ -462,13 +456,8 @@
 }
 extension MyIndexableType {
   @inline(__always)
-<<<<<<< HEAD
-  public func formSuccessor(i: inout Index) {
+  public func formSuccessor(_ i: inout Index) {
     i = successor(of: i)
-=======
-  public func _nextInPlace(_ i: inout Index) {
-    i = next(i)
->>>>>>> 510f29ab
   }
 }
 
@@ -493,21 +482,13 @@
   var unownedHandle: UnownedHandle { get }
 
   @warn_unused_result
-<<<<<<< HEAD
   func successor(of i: Index) -> Index
-=======
-  func next(_ i: Index) -> Index
->>>>>>> 510f29ab
 
   @warn_unused_result
   func advance(_ i: Index, by: IndexDistance) -> Index
 
   @warn_unused_result
-<<<<<<< HEAD
-  func advance(i: Index, by: IndexDistance, limitedBy limit: Index) -> Index
-=======
-  func advance(_ i: Index, by: IndexDistance, limit: Index) -> Index
->>>>>>> 510f29ab
+  func advance(_ i: Index, by: IndexDistance, limitedBy limit: Index) -> Index
 
   @warn_unused_result
   func distanceFrom(_ start: Index, to: Index) -> IndexDistance
@@ -551,11 +532,7 @@
   @inline(__always)
   @warn_unused_result
   internal func _advanceForward(
-<<<<<<< HEAD
-    i: Index, by n: IndexDistance, limitedBy limit: Index
-=======
-    _ i: Index, by n: IndexDistance, limit: Index
->>>>>>> 510f29ab
+    _ i: Index, by n: IndexDistance, limitedBy limit: Index
   ) -> Index {
     _precondition(n >= 0,
       "Only BidirectionalIndexType can be advanced by a negative amount")
@@ -568,22 +545,13 @@
   }
 
   @warn_unused_result
-<<<<<<< HEAD
-  public func index(n: IndexDistance, stepsFrom i: Index) -> Index {
-=======
-  public func advance(_ i: Index, by n: IndexDistance) -> Index {
->>>>>>> 510f29ab
+  public func index(_ n: IndexDistance, stepsFrom i: Index) -> Index {
     return self._advanceForward(i, by: n)
   }
 
   @warn_unused_result
-<<<<<<< HEAD
-  public func index(n: IndexDistance, stepsFrom i: Index, limitedBy limit: Index) -> Index {
+  public func index(_ n: IndexDistance, stepsFrom i: Index, limitedBy limit: Index) -> Index {
     return self._advanceForward(i, by: n, limitedBy: limit)
-=======
-  public func advance(_ i: Index, by n: IndexDistance, limit: Index) -> Index {
-    return self._advanceForward(i, by: n, limit: limit)
->>>>>>> 510f29ab
   }
 
   @warn_unused_result
@@ -701,32 +669,19 @@
   Index.Distance == IndexDistance {
 
   @warn_unused_result
-<<<<<<< HEAD
   public func successor(of i: Index) -> Index {
     return index(1, stepsFrom: i)
   }
 
   @warn_unused_result
-  public func index(n: IndexDistance, stepsFrom i: Index) -> Index {
-=======
-  public func next(_ i: Index) -> Index {
-    return advance(i, by: 1)
-  }
-
-  @warn_unused_result
-  public func advance(_ i: Index, by n: IndexDistance) -> Index {
->>>>>>> 510f29ab
+  public func index(_ n: IndexDistance, stepsFrom i: Index) -> Index {
     _precondition(n >= 0,
       "Can't advance an Index of MyForwardCollectionType by a negative amount")
     return i.advancedBy(n)
   }
 
   @warn_unused_result
-<<<<<<< HEAD
-  public func index(n: IndexDistance, stepsFrom i: Index, limitedBy limit: Index) -> Index {
-=======
-  public func advance(_ i: Index, by n: IndexDistance, limit: Index) -> Index {
->>>>>>> 510f29ab
+  public func index(_ n: IndexDistance, stepsFrom i: Index, limitedBy limit: Index) -> Index {
     _precondition(n >= 0,
       "Can't advance an Index of MyForwardCollectionType by a negative amount")
     let d = i.distanceTo(limit)
@@ -783,34 +738,19 @@
 
 public protocol MyBidirectionalCollectionType : MyForwardCollectionType {
   @warn_unused_result
-<<<<<<< HEAD
   func predecessor(of i: Index) -> Index
 
-  func formPredecessor(i: inout Index)
-=======
-  func previous(_ i: Index) -> Index
-
-  func _previousInPlace(_ i: inout Index)
->>>>>>> 510f29ab
+  func formPredecessor(_ i: inout Index)
 }
 
 extension MyBidirectionalCollectionType {
   @inline(__always)
-<<<<<<< HEAD
-  public func formPredecessor(i: inout Index) {
+  public func formPredecessor(_ i: inout Index) {
     i = predecessor(of: i)
   }
 
   @warn_unused_result
-  public func index(n: IndexDistance, stepsFrom i: Index) -> Index {
-=======
-  public func _previousInPlace(_ i: inout Index) {
-    i = previous(i)
-  }
-
-  @warn_unused_result
-  public func advance(_ i: Index, by n: IndexDistance) -> Index {
->>>>>>> 510f29ab
+  public func index(_ n: IndexDistance, stepsFrom i: Index) -> Index {
     if n >= 0 {
       return _advanceForward(i, by: n)
     }
@@ -822,11 +762,7 @@
   }
 
   @warn_unused_result
-<<<<<<< HEAD
-  public func index(n: IndexDistance, stepsFrom i: Index, limitedBy limit: Index) -> Index {
-=======
-  public func advance(_ i: Index, by n: IndexDistance, limit: Index) -> Index {
->>>>>>> 510f29ab
+  public func index(_ n: IndexDistance, stepsFrom i: Index, limitedBy limit: Index) -> Index {
     if n >= 0 {
       return _advanceForward(i, by: n, limitedBy: limit)
     }
@@ -844,30 +780,17 @@
   Index.Distance == IndexDistance {
 
   @warn_unused_result
-<<<<<<< HEAD
   public func predecessor(of i: Index) -> Index {
     return index(-1, stepsFrom: i)
   }
 
   @warn_unused_result
-  public func index(n: IndexDistance, stepsFrom i: Index) -> Index {
-=======
-  public func previous(_ i: Index) -> Index {
-    return advance(i, by: -1)
-  }
-
-  @warn_unused_result
-  public func advance(_ i: Index, by n: IndexDistance) -> Index {
->>>>>>> 510f29ab
+  public func index(_ n: IndexDistance, stepsFrom i: Index) -> Index {
     return i.advancedBy(n)
   }
 
   @warn_unused_result
-<<<<<<< HEAD
-  public func index(n: IndexDistance, stepsFrom i: Index, limitedBy limit: Index) -> Index {
-=======
-  public func advance(_ i: Index, by n: IndexDistance, limit: Index) -> Index {
->>>>>>> 510f29ab
+  public func index(_ n: IndexDistance, stepsFrom i: Index, limitedBy limit: Index) -> Index {
     let d = i.distanceTo(limit)
     if d == 0 || (d > 0 ? d <= n : d >= n) {
       return limit
@@ -947,13 +870,8 @@
   }
 
   @warn_unused_result
-<<<<<<< HEAD
   public func successor(of i: Index) -> Index {
     return Collection(from: _unownedCollection).successor(of: i)
-=======
-  public func next(_ i: Index) -> Index {
-    return Collection(from: _unownedCollection).next(i)
->>>>>>> 510f29ab
   }
 }
 
@@ -1019,22 +937,14 @@
   }
 
   @warn_unused_result
-<<<<<<< HEAD
   public func successor(of i: Index) -> Index {
-=======
-  public func next(_ i: Index) -> Index {
->>>>>>> 510f29ab
     let result = i.advancedBy(1)
     _precondition(startIndex <= result, "can't advance past endIndex")
     return i.advancedBy(1)
   }
 
   @warn_unused_result
-<<<<<<< HEAD
   public func predecessor(of i: Index) -> Index {
-=======
-  public func previous(_ i: Index) -> Index {
->>>>>>> 510f29ab
     let result = i.advancedBy(-1)
     _precondition(result <= endIndex, "can't advance before startIndex")
     return result
@@ -1094,13 +1004,8 @@
   }
 
   @warn_unused_result
-<<<<<<< HEAD
   public func successor(of i: Index) -> Index {
     return _base.successor(of: i)
-=======
-  public func next(_ i: Index) -> Index {
-    return _base.next(i)
->>>>>>> 510f29ab
   }
 
   public func _failEarlyRangeCheck(_ index: Index, bounds: MyRange<Index>) {
@@ -1189,13 +1094,8 @@
   }
 
   @warn_unused_result
-<<<<<<< HEAD
   public func successor(of i: Index) -> Index {
     return Collection(from: _unownedCollection).successor(of: i)
-=======
-  public func next(_ i: Index) -> Index {
-    return Collection(from: _unownedCollection).next(i)
->>>>>>> 510f29ab
   }
 
   public func _failEarlyRangeCheck(_ index: Index, bounds: MyRange<Index>) {
@@ -1280,11 +1180,7 @@
   func advancedBy(_ n: Distance) -> Self
 
   @warn_unused_result
-<<<<<<< HEAD
-  func advancedBy(n: Distance, limitedBy limit: Self) -> Self
-=======
-  func advancedBy(_ n: Distance, limit: Self) -> Self
->>>>>>> 510f29ab
+  func advancedBy(_ n: Distance, limitedBy limit: Self) -> Self
 }
 
 extension MyRandomAccessIndexType {
@@ -1322,11 +1218,7 @@
 
   @transparent
   @warn_unused_result
-<<<<<<< HEAD
-  public func advancedBy(n: Distance, limitedBy limit: Self) -> Self {
-=======
-  public func advancedBy(_ n: Distance, limit: Self) -> Self {
->>>>>>> 510f29ab
+  public func advancedBy(_ n: Distance, limitedBy limit: Self) -> Self {
     let d = self.distanceTo(limit)
     if d == 0 || (d > 0 ? d <= n : d >= n) {
       return limit
@@ -1482,11 +1374,7 @@
   }
 
   @warn_unused_result
-<<<<<<< HEAD
   public func successor(of i: MySimplestForwardCollectionIndex) -> MySimplestForwardCollectionIndex {
-=======
-  public func next(_ i: MySimplestForwardCollectionIndex) -> MySimplestForwardCollectionIndex {
->>>>>>> 510f29ab
     return MySimplestForwardCollectionIndex(i._index + 1)
   }
 
@@ -1535,20 +1423,12 @@
   }
 
   @warn_unused_result
-<<<<<<< HEAD
   public func successor(of i: MySimplestBidirectionalCollectionIndex) -> MySimplestBidirectionalCollectionIndex {
-=======
-  public func next(_ i: MySimplestBidirectionalCollectionIndex) -> MySimplestBidirectionalCollectionIndex {
->>>>>>> 510f29ab
     return MySimplestBidirectionalCollectionIndex(i._index + 1)
   }
 
   @warn_unused_result
-<<<<<<< HEAD
   public func predecessor(of i: MySimplestBidirectionalCollectionIndex) -> MySimplestBidirectionalCollectionIndex {
-=======
-  public func previous(_ i: MySimplestBidirectionalCollectionIndex) -> MySimplestBidirectionalCollectionIndex {
->>>>>>> 510f29ab
     return MySimplestBidirectionalCollectionIndex(i._index - 1)
   }
 
@@ -1953,11 +1833,7 @@
   }
 
   @warn_unused_result
-<<<<<<< HEAD
   public func successor(of i: Index) -> Index {
-=======
-  public func next(_ i: Index) -> Index {
->>>>>>> 510f29ab
     _precondition(
       i._treeID == _treeID,
       "can't use index from another tree")
@@ -1995,11 +1871,7 @@
   }
 
   @warn_unused_result
-<<<<<<< HEAD
   public func predecessor(of i: Index) -> Index {
-=======
-  public func previous(_ i: Index) -> Index {
->>>>>>> 510f29ab
     _precondition(
       i._treeID == _treeID,
       "can't use index from another tree")
