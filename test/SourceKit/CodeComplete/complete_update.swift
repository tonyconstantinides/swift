struct Foo {
  func advancedFeatures(x: Int) {}
  var bigPower: Int = 0
}
func foo() {
  let x = Foo()

  x.
}

// RUN: %sourcekitd-test -req=complete.open -pos=8:5 %s -- %s > %t.open

// RUN: %sourcekitd-test -req=complete.open -pos=8:5 %s -- %s \
// RUN:   == -req=complete.update -pos=8:5 %s -- %s \
// RUN:   == -req=complete.update -pos=8:5 %s -- %s > %t.update
// RUN: FileCheck %s < %t.update
<<<<<<< HEAD
// CHECK:   key.name: "advanced
// CHECK: key.kind: source.lang.swift.codecomplete.group
// CHECK:   key.name: "advanced
// CHECK: key.kind: source.lang.swift.codecomplete.group
// CHECK:   key.name: "advanced
=======
// CHECK:   key.name: "advancedFeatures
// CHECK: key.kind: source.lang.swift.codecomplete.group
// CHECK:   key.name: "advancedFeatures
// CHECK: key.kind: source.lang.swift.codecomplete.group
// CHECK:   key.name: "advancedFeatures
>>>>>>> b480ab1f
// CHECK: key.kind: source.lang.swift.codecomplete.group

// RUN: cat %t.open %t.open %t.open > %t.check
// RUN: diff -u %t.update %t.check


struct X {
  func aaaBbb() {}
  func aaaCcc() {}
  func aaaa() {}
}
func test(x: X) {
  x.
}

// Update can have different grouping settings
// RUN: %sourcekitd-test -req=complete.open -pos=34:5 -req-opts=group.stems=0,group.overloads=0 %s -- %s \
// RUN:   == -req=complete.update -pos=34:5 -req-opts=group.stems=1 %s -- %s \
// RUN:   == -req=complete.update -pos=34:5 -req-opts=group.stems=0,group.overloads=0 %s -- %s > %t.update.groupings
// RUN: FileCheck %s -check-prefix=ONE_GROUP < %t.update.groupings
// ONE_GROUP-NOT: key.name: "aaa"
// ONE_GROUP: key.kind: source.lang.swift.codecomplete.group,
// ONE_GROUP-NEXT: key.name: ""
// ONE_GROUP-NOT: key.name: "aaa"
// ONE_GROUP: key.kind: source.lang.swift.codecomplete.group,
// ONE_GROUP-NEXT: key.name: "aaa"
// ONE_GROUP-NOT: key.name: "aaa"<|MERGE_RESOLUTION|>--- conflicted
+++ resolved
@@ -14,19 +14,11 @@
 // RUN:   == -req=complete.update -pos=8:5 %s -- %s \
 // RUN:   == -req=complete.update -pos=8:5 %s -- %s > %t.update
 // RUN: FileCheck %s < %t.update
-<<<<<<< HEAD
-// CHECK:   key.name: "advanced
-// CHECK: key.kind: source.lang.swift.codecomplete.group
-// CHECK:   key.name: "advanced
-// CHECK: key.kind: source.lang.swift.codecomplete.group
-// CHECK:   key.name: "advanced
-=======
 // CHECK:   key.name: "advancedFeatures
 // CHECK: key.kind: source.lang.swift.codecomplete.group
 // CHECK:   key.name: "advancedFeatures
 // CHECK: key.kind: source.lang.swift.codecomplete.group
 // CHECK:   key.name: "advancedFeatures
->>>>>>> b480ab1f
 // CHECK: key.kind: source.lang.swift.codecomplete.group
 
 // RUN: cat %t.open %t.open %t.open > %t.check
